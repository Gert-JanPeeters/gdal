--- conflicted
+++ resolved
@@ -1,15 +1,16 @@
 # Changes
 
 ## Unreleased
-<<<<<<< HEAD
 
-* **Breaking**: Make `Layer::features` iterator reset to
+- **Breaking**: Make `Layer::features` iterator reset to
   beginning, and borrow mutably.
-  * closes <https://github.com/georust/gdal/issues/159>
 
-* **Breaking**: [Enforce borrow
+  - closes <https://github.com/georust/gdal/issues/159>
+
+- **Breaking**: [Enforce borrow
   semantics](https://github.com/georust/gdal/pull/161) on
   methods of `Dataset`, `RasterBand`, and `Layer`.
+
   1. Methods that do not modify the underlying structure take `&self`.
   1. Methods that modify the underlying structure take `&mut self`.
 
@@ -22,46 +23,45 @@
   // band needs to be mutable to set no-data value
   band.set_no_data_value(0.0)?;
   ```
-  
-=======
-* **Breaking**: Upgrade to `ndarray 0.15`
-    * <https://github.com/georust/gdal/pull/175>
->>>>>>> 9bd2b3d5
-* Implement wrapper for `OGR_L_TestCapability`
-    * <https://github.com/georust/gdal/pull/160>
 
-* **Breaking**: Use `DatasetOptions` to pass as `Dataset::open_ex` parameters and
-    add support for extended open flags.
+- **Breaking**: Upgrade to `ndarray 0.15`
+  - <https://github.com/georust/gdal/pull/175>
+- Implement wrapper for `OGR_L_TestCapability`
 
-    ```rust
-        use gdal::{ Dataset, DatasetOptions }
+  - <https://github.com/georust/gdal/pull/160>
 
-        let dataset = Dataset::open_ex(
-            "roads.geojson",
-            DatasetOptions {
-                open_flags: GdalOpenFlags::GDAL_OF_UPDATE|GdalOpenFlags::GDAL_OF_VECTOR,
-                ..DatasetOptions::default()
-            }
-        )
-        .unwrap();
-    ```
+- **Breaking**: Use `DatasetOptions` to pass as `Dataset::open_ex` parameters and
+  add support for extended open flags.
 
-    `GDALAccess` values are supported using [`From`] implementation
+  ```rust
+      use gdal::{ Dataset, DatasetOptions }
 
-    ```rust
-        Dataset::open_ex(
-            "roads.geojson",
-            DatasetOptions {
-                open_flags: GDALAccess::GA_Update.into(),
-                ..DatasetOptions::default()
-            },
-        )
-        .unwrap();
-    ```
+      let dataset = Dataset::open_ex(
+          "roads.geojson",
+          DatasetOptions {
+              open_flags: GdalOpenFlags::GDAL_OF_UPDATE|GdalOpenFlags::GDAL_OF_VECTOR,
+              ..DatasetOptions::default()
+          }
+      )
+      .unwrap();
+  ```
 
-* Add more functions to SpatialRef implementation
-    * <https://github.com/georust/gdal/pull/145>
-* **Breaking**: Change `Feature::field` return type from
+  `GDALAccess` values are supported using [`From`] implementation
+
+  ```rust
+      Dataset::open_ex(
+          "roads.geojson",
+          DatasetOptions {
+              open_flags: GDALAccess::GA_Update.into(),
+              ..DatasetOptions::default()
+          },
+      )
+      .unwrap();
+  ```
+
+- Add more functions to SpatialRef implementation
+  - <https://github.com/georust/gdal/pull/145>
+- **Breaking**: Change `Feature::field` return type from
   `Result<FieldValue>` to `Result<Option<FieldValue>>`. Fields
   can be null. Before this change, if a field was null, the value
   returned was the default value for the underlying type.
@@ -91,96 +91,101 @@
       .into_string()
       .unwrap();
   ```
-    * <https://github.com/georust/gdal/pull/134>
-* Fixed potential race condition wrt. GDAL driver initialization
-    * <https://github.com/georust/gdal/pull/166>
-* Add basic support to read overviews
-* Added a `Dataset::build_overviews` method
-    * <https://github.com/georust/gdal/pull/164>
-* BREAKING: update geo-types to 0.7.0. geo-types Coordinate<T> now implement `Debug`
-  * <https://github.com/georust/gdal/pull/146>
-* Deprecated `SpatialRef::get_axis_mapping_strategy` - migrate to
+
+  - <https://github.com/georust/gdal/pull/134>
+
+- Fixed potential race condition wrt. GDAL driver initialization
+  - <https://github.com/georust/gdal/pull/166>
+- Add basic support to read overviews
+- Added a `Dataset::build_overviews` method
+  - <https://github.com/georust/gdal/pull/164>
+- BREAKING: update geo-types to 0.7.0. geo-types Coordinate<T> now implement `Debug`
+  - <https://github.com/georust/gdal/pull/146>
+- Deprecated `SpatialRef::get_axis_mapping_strategy` - migrate to
   `SpatialRef::axis_mapping_strategy` instead.
-* Add support for reading and setting rasterband colour interpretations
-    * <https://github.com/georust/gdal/pull/144>
-* Fixed memory leak in `Geometry::from_wkt`
-    * <https://github.com/georust/gdal/pull/172>
+- Add support for reading and setting rasterband colour interpretations
+  - <https://github.com/georust/gdal/pull/144>
+- Fixed memory leak in `Geometry::from_wkt`
+  - <https://github.com/georust/gdal/pull/172>
 
 ## 0.7.1
-* fix docs.rs build for gdal-sys
-    * <https://github.com/georust/gdal/pull/128>
+
+- fix docs.rs build for gdal-sys
+  - <https://github.com/georust/gdal/pull/128>
 
 ## 0.6.0 - 0.7.0
-* Dataset layer iteration and FieldValue types
-    * https://github.com/georust/gdal/pull/126
-* Fix i8 ptr instead of c_char ptr passed to OSRImportFromESRI()
-    * <https://github.com/georust/gdal/pull/123>
-* Rename spatial_reference to spatial_ref
-    * <https://github.com/georust/gdal/pull/114>
-* Replace get_extent force flag by get_extent and try_get_extent
-    * <https://github.com/georust/gdal/pull/113>
-* Add support for transactions on datasets
-    * <https://github.com/georust/gdal/pull/109>
-* Add feature_count{,_force} and implement Iterator::size_hint
-    * <https://github.com/georust/gdal/pull/108>
-* Replace failure with thiserror
-    * <https://github.com/georust/gdal/pull/103>
-* Ability to read into preallocated slice for rasterband
-    * <https://github.com/georust/gdal/pull/100>
-* Datasets are Send (requires GDAL >= 2.3)
-    * <https://github.com/georust/gdal/pull/99>
-* User GDALOpenEx
-    * <https://github.com/georust/gdal/pull/97>
-* GDAL 2.0 conform structure / drop GDAL 1.x
-    * <https://github.com/georust/gdal/pull/96>
-* Inplace functions use mutable refs
-    * <https://github.com/georust/gdal/pull/93>
-* Detect GDAL version at build time / remove version features
-    * <https://github.com/georust/gdal/pull/92>
-* Add support for delaunay_triangulation and simplify functions
-    * <https://github.com/georust/gdal/pull/91>
-* Add support for 3d points
-    * <https://github.com/georust/gdal/pull/90>
-* Additional metadata retrieval options
-    * <https://github.com/georust/gdal/pull/88>
-* Support for GDAL 3  in CI
-    * <https://github.com/georust/gdal/pull/86>
-* Support for Integer64
-    * <https://github.com/georust/gdal/pull/80>
-* Geometry Intersection trait
-    * <https://github.com/georust/gdal/pull/78>
-* Rust 2018
-    * <https://github.com/georust/gdal/pull/75>
-* support for date and time fields
-    * <https://github.com/georust/gdal/pull/72>
-* Prebuild bindings
-    * <https://github.com/georust/gdal/pull/69>
-* Support for ndarray
-    * <https://github.com/georust/gdal/pull/68>
+
+- Dataset layer iteration and FieldValue types
+  - https://github.com/georust/gdal/pull/126
+- Fix i8 ptr instead of c_char ptr passed to OSRImportFromESRI()
+  - <https://github.com/georust/gdal/pull/123>
+- Rename spatial_reference to spatial_ref
+  - <https://github.com/georust/gdal/pull/114>
+- Replace get_extent force flag by get_extent and try_get_extent
+  - <https://github.com/georust/gdal/pull/113>
+- Add support for transactions on datasets
+  - <https://github.com/georust/gdal/pull/109>
+- Add feature_count{,\_force} and implement Iterator::size_hint
+  - <https://github.com/georust/gdal/pull/108>
+- Replace failure with thiserror
+  - <https://github.com/georust/gdal/pull/103>
+- Ability to read into preallocated slice for rasterband
+  - <https://github.com/georust/gdal/pull/100>
+- Datasets are Send (requires GDAL >= 2.3)
+  - <https://github.com/georust/gdal/pull/99>
+- User GDALOpenEx
+  - <https://github.com/georust/gdal/pull/97>
+- GDAL 2.0 conform structure / drop GDAL 1.x
+  - <https://github.com/georust/gdal/pull/96>
+- Inplace functions use mutable refs
+  - <https://github.com/georust/gdal/pull/93>
+- Detect GDAL version at build time / remove version features
+  - <https://github.com/georust/gdal/pull/92>
+- Add support for delaunay_triangulation and simplify functions
+  - <https://github.com/georust/gdal/pull/91>
+- Add support for 3d points
+  - <https://github.com/georust/gdal/pull/90>
+- Additional metadata retrieval options
+  - <https://github.com/georust/gdal/pull/88>
+- Support for GDAL 3 in CI
+  - <https://github.com/georust/gdal/pull/86>
+- Support for Integer64
+  - <https://github.com/georust/gdal/pull/80>
+- Geometry Intersection trait
+  - <https://github.com/georust/gdal/pull/78>
+- Rust 2018
+  - <https://github.com/georust/gdal/pull/75>
+- support for date and time fields
+  - <https://github.com/georust/gdal/pull/72>
+- Prebuild bindings
+  - <https://github.com/georust/gdal/pull/69>
+- Support for ndarray
+  - <https://github.com/georust/gdal/pull/68>
 
 ## 0.5.0
 
-* [Bump geo-types from 0.3 -> 0.4](https://github.com/georust/gdal/pull/71)
-* [Allow reading block-size of Rasters](https://github.com/georust/gdal/pull/67)
-* [Add prebuilt-bindings GDAL 2.3 and GDAL 2.4](https://github.com/georust/gdal/pull/69)
-* [Make GdalType trait public](https://github.com/georust/gdal/pull/66)
-* [RasterBand to Ndarray, with failure](https://github.com/georust/gdal/pull/68)
+- [Bump geo-types from 0.3 -> 0.4](https://github.com/georust/gdal/pull/71)
+- [Allow reading block-size of Rasters](https://github.com/georust/gdal/pull/67)
+- [Add prebuilt-bindings GDAL 2.3 and GDAL 2.4](https://github.com/georust/gdal/pull/69)
+- [Make GdalType trait public](https://github.com/georust/gdal/pull/66)
+- [RasterBand to Ndarray, with failure](https://github.com/georust/gdal/pull/68)
 
 ## 0.4.0
-* [Migrate to the `geo-types` crate](https://github.com/georust/gdal/pull/60)
-* [Replace `error-chain` with `failure`](https://github.com/georust/gdal/pull/58)
-* [Use `bindgen` to generate the low-level bindings](https://github.com/georust/gdal/pull/55)
+
+- [Migrate to the `geo-types` crate](https://github.com/georust/gdal/pull/60)
+- [Replace `error-chain` with `failure`](https://github.com/georust/gdal/pull/58)
+- [Use `bindgen` to generate the low-level bindings](https://github.com/georust/gdal/pull/55)
 
 ## 0.3.0
 
-* [Add support for creating a SpatialRef from a esri "wkt" definition](https://github.com/georust/gdal/pull/37)
-* [Travis now uses GDAL 2.x](https://github.com/georust/gdal/pull/36)
-* [API extensions](https://github.com/georust/gdal/pull/35)
-* [Extend the existing possibilities of writing ogr datasets](https://github.com/georust/gdal/pull/31)
-* [Allow to transform ogr geometries to other SRS](https://github.com/georust/gdal/pull/29)
-* [Move ffi into a seperate crate](https://github.com/georust/gdal/pull/26)
-* [Added rasterband.rs and moved all band functions](https://github.com/georust/gdal/pull/24)
+- [Add support for creating a SpatialRef from a esri "wkt" definition](https://github.com/georust/gdal/pull/37)
+- [Travis now uses GDAL 2.x](https://github.com/georust/gdal/pull/36)
+- [API extensions](https://github.com/georust/gdal/pull/35)
+- [Extend the existing possibilities of writing ogr datasets](https://github.com/georust/gdal/pull/31)
+- [Allow to transform ogr geometries to other SRS](https://github.com/georust/gdal/pull/29)
+- [Move ffi into a seperate crate](https://github.com/georust/gdal/pull/26)
+- [Added rasterband.rs and moved all band functions](https://github.com/georust/gdal/pull/24)
 
 ## 0.2.1
 
-* [First version of metadata handling](https://github.com/georust/gdal/pull/21)+- [First version of metadata handling](https://github.com/georust/gdal/pull/21)