# Changes

## Unreleased

- Added new content to `README.md` and the root docs.

  - <https://github.com/georust/gdal/pull/296>

- Fixed a crash in `Group::dimensions` and `MDArray::dimensions` when no dimensions exist

  - <https://github.com/georust/gdal/pull/303>

<<<<<<< HEAD
- Added a more ergonomic means of accessing GDAL version properties

  - <https://github.com/georust/gdal/pull/305>
=======
- Provided access to `gdal-sys` discriminant values in `ResampleAlg` enum.

  - <https://github.com/georust/gdal/pull/309>
>>>>>>> 7536f194

- **Breaking** `RasterBand::set_no_data_value` takes `Option<f64>` instead of `f64` so that no _no-data_ can be set.
  Also makes it symmetric with `RasterBand::no_data_value` which returns `Option<f64>`.

  - <https://github.com/georust/gdal/pull/308>

## 0.13

- Add prebuild bindings for GDAL 3.5

  - <https://github.com/georust/gdal/pull/277>

- **Breaking**: Add `gdal::vector::OwnedLayer`, `gdal::vector::LayerAccess` and `gdal::vector::layer::OwnedFeatureIterator`. This requires importing `gdal::vector::LayerAccess` for using most vector layer methods.

  - https://github.com/georust/gdal/pull/238

- **Breaking**: `SpatialRef::from_c_obj` is now unsafe.

  - https://github.com/georust/gdal/pull/267

- **Breaking**: Rename `Driver::get` to `Driver::get_by_name`, add `Driver::get(usize)` and `Driver::count`

  - <https://github.com/georust/gdal/pull/251>

- Implemented wrapper for `OGR_L_SetFeature`

  - <https://github.com/georust/gdal/pull/264>

- Add `programs::raster::build_vrt`
- Add `GeoTransformEx` extension trait with `apply` and `invert`

  - <https://github.com/georust/gdal/pull/239>

- Add `gdal::vector::geometry_type_to_name` and `gdal::vector::field_type_to_name`

  - <https://github.com/georust/gdal/pull/250>
  - <https://github.com/georust/gdal/pull/258>

- Add `gdal::raster::rasterband::RasterBand::unit` as wrapper for `GDALGetRasterUnitType`

  - <https://github.com/georust/gdal/pull/271>

- Add `gdal::vsi::read_dir` function.

  - <https://github.com/georust/gdal/pull/257>

- Add a `ColorTable` struct and `RasterBand::color_table` method

  - <https://github.com/georust/gdal/pull/246>

- Add `GeometryRef<'a>` to reference owned nested geometry in a lifetime-safe way.

  - <https://github.com/georust/gdal/pull/274>

- Add support for MDArray API

  - <https://github.com/georust/gdal/pull/273>

- Add `gdal::srs::CoordTransform::transform_bounds` as wrapper for `OCTTransformBounds` for GDAL 3.4

  - <https://github.com/georust/gdal/pull/272>

- Add `Feature::set_field_*_list` functions for list field types

  - <https://github.com/georust/gdal/pull/278>

- Deprecate `Transaction::dataset` and `Transaction::dataset_mut`. Add `Deref` and `DerefMut` implementations instead.

  - <https://github.com/georust/gdal/pull/265>

- Add methods to access raster masks and get raster mask flags. (`open_mask_band`, `create_mask_band`, and `mask_flags`).

  - <https://github.com/georust/gdal/pull/285>

- Remove `PartialEq` from `GdalError`

  - <https://github.com/georust/gdal/pull/286>

- Prevent SIGGEGV when reading a string array on an MD Array that is not of type string.

  - <https://github.com/georust/gdal/pull/284>

- Added `Geometry::to_geo` method for GDAL to geo-types Geometry conversions.

  - <https://github.com/georust/gdal/pull/295>  

- Add `Rasterband::set_scale` and `Rasterband::set_offset` methods

  - <https://github.com/georust/gdal/pull/294>

- Added program wrapper for `GDALMultiDimTranslate`

  - <https://github.com/georust/gdal/pull/289>

- Test that `GdalError` is `Send`

  - <https://github.com/georust/gdal/pull/293>

- Allow reading `Dimension`s from `Group`s in multimensional `Dataset`s.

  - <https://github.com/georust/gdal/pull/291>

- Added wrapper methods for `GDALGetRasterStatistics`, `GDALComputeRasterMinMax` and `GDALMDArrayGetStatistics`.

  - <https://github.com/georust/gdal/pull/292>

- Added a workaround in multi-dim tests to not access files multiple times

  - <https://github.com/georust/gdal/pull/302>

## 0.12

- Bump Rust edition to 2021

- Add prebuild bindings for GDAL 3.4

  - <https://github.com/georust/gdal/pull/231>

## 0.11

- Remove the `datetime` feature

  - <https://github.com/georust/gdal/pull/229>

- Add `cpl::CslStringList`

  - <https://github.com/georust/gdal/pull/223>

- Make `gdal::rasters::OptimizeMode` public

  - <https://github.com/georust/gdal/pull/224>

- Added `rename` and `delete` to `gdal::Driver`

  - <https://github.com/georust/gdal/pull/226>

- **Breaking**: File paths must now implement `AsRef<Path>`
  - <https://github.com/georust/gdal/pull/230>

## 0.8 - 0.10

- Update types to fix build on ppc64le.

  - <https://github.com/georust/gdal/pull/214/>

- Upgrade `semver` to 1.0 and trim gdal version output in `build.rs`.

  - <https://github.com/georust/gdal/pull/211/>

- **Breaking**: Make `set_attribute_filter` and `clear_attribute_filter` take `&mut self`

  - <https://github.com/georust/gdal/pull/209/>

- **Breaking**: Drop pre-build bindings for GDAL versions < 2.4. The bindgen feature can be used to generate bindings for older versions.
- Fix memory leaks reported by Valgrind. This required re-generation of the pre-build bindings.

  - <https://github.com/georust/gdal/pull/205>

- **Breaking**: Implement `TryFrom` instead of `From` to convert from gdal geometries to `geo-types`. This avoids a possible panic on unsupported geometries and returns an error instead.
- Add `Feature::c_feature` that returns the OGR feature handle.
  - <https://github.com/georust/gdal/pull/192>
- Add wrapper for `OGR_G_Buffer`.
- Add support for raster dataset creation options. A new struct (`RasterCreationOption`) and function (`driver.create_with_band_type_with_options()`) are now available for this.

  - <https://github.com/georust/gdal/pull/193>

```rust
let driver = Driver::get_by_name("GTiff").unwrap();
let options = &[
    RasterCreationOption {
        key: "COMPRESS",
        value: "LZW",
    },
    RasterCreationOption {
        key: "TILED",
        value: "YES",
    },
];
let mut dataset = driver
    .create_with_band_type_with_options::<u8>("testing.tif", 2048, 2048, 1, options)
    .unwrap();
```

- **Breaking**: Add support to select a resampling algorithm when reading a raster

  - <https://github.com/georust/gdal/pull/141>

  Now, it is necessary to provide a `Option<ResampleAlg>` when reading a raster.
  If `None`, it uses `ResampleAlg::NearestNeighbour` which was the
  default behavior.

- **Breaking**: Make `Layer::features` iterator reset to
  beginning, and borrow mutably.

  - closes <https://github.com/georust/gdal/issues/159>

- **Breaking**: [Enforce borrow
  semantics](https://github.com/georust/gdal/pull/161) on
  methods of `Dataset`, `RasterBand`, and `Layer`.

  1. Methods that do not modify the underlying structure take `&self`.
  1. Methods that modify the underlying structure take `&mut self`.

  ```rust
  let ds = Dataset::open(...);

  // ds need not be mutable to open layer
  let mut band = ds.rasterband(1)?;

  // band needs to be mutable to set no-data value
  band.set_no_data_value(0.0)?;
  ```

- **Breaking**: Upgrade to `ndarray 0.15`
  - <https://github.com/georust/gdal/pull/175>
- Implement wrapper for `OGR_L_TestCapability`

  - <https://github.com/georust/gdal/pull/160>

- **Breaking**: Use `DatasetOptions` to pass as `Dataset::open_ex` parameters and
  add support for extended open flags.

  ```rust
      use gdal::{ Dataset, DatasetOptions }

      let dataset = Dataset::open_ex(
          "roads.geojson",
          DatasetOptions {
              open_flags: GdalOpenFlags::GDAL_OF_UPDATE|GdalOpenFlags::GDAL_OF_VECTOR,
              ..DatasetOptions::default()
          }
      )
      .unwrap();
  ```

  `GDALAccess` values are supported using [`From`] implementation

  ```rust
      Dataset::open_ex(
          "roads.geojson",
          DatasetOptions {
              open_flags: GDALAccess::GA_Update.into(),
              ..DatasetOptions::default()
          },
      )
      .unwrap();
  ```

- Add more functions to SpatialRef implementation
  - <https://github.com/georust/gdal/pull/145>
- **Breaking**: Change `Feature::field` return type from
  `Result<FieldValue>` to `Result<Option<FieldValue>>`. Fields
  can be null. Before this change, if a field was null, the value
  returned was the default value for the underlying type.
  However, this made it impossible to distinguish between null
  fields and legitimate values which happen to be default value,
  for example, an Integer field that is absent (null) from a 0,
  which can be a valid value. After this change, if a field is
  null, `None` is returned, rather than the default value.

  If you happened to rely on this behavior, you can fix your code
  by explicitly choosing a default value when the field is null.
  For example, if you had this before:

  ```rust
  let str_var = feature.field("string_field")?
      .into_string()
      .unwrap();
  ```

  You could maintain the old behavior with:

  ```rust
  use gdal::vector::FieldValue;

  let str_var = feature.field("string_field")?
      .unwrap_or(FieldValue::StringValue("".into()))
      .into_string()
      .unwrap();
  ```

  - <https://github.com/georust/gdal/pull/134>

- Fixed potential race condition wrt. GDAL driver initialization
  - <https://github.com/georust/gdal/pull/166>
- Add basic support to read overviews
- Added a `Dataset::build_overviews` method
  - <https://github.com/georust/gdal/pull/164>
- BREAKING: update geo-types to 0.7.0. geo-types Coordinate<T> now implement `Debug`
  - <https://github.com/georust/gdal/pull/146>
- Deprecated `SpatialRef::get_axis_mapping_strategy` - migrate to
  `SpatialRef::axis_mapping_strategy` instead.
- Add support for reading and setting rasterband colour interpretations
  - <https://github.com/georust/gdal/pull/144>
- Add `Geometry::from_wkb` and `Geometry::wkb` functions to convert from/to
  Well-Known Binary
  - <https://github.com/georust/gdal/pull/173>
- Fixed memory leak in `Geometry::from_wkt`

  - <https://github.com/georust/gdal/pull/172>

- **Breaking**: Changed `Dataset::create_layer` to take a new `LayerOptions`
  struct instead of separate arguments.

  Before:

  ```rust
  ds.create_layer("roads", None, wkbLineString)
  ```

  After (all fields have usable default values):

  ```rust
  use gdal::LayerOptions;
  ds.create_layer(LayerOptions {
    name: "roads",
    ty: wkbLineString,
    ..Default::default()
  });
  ```

  This change also removed `Dataset::create_layer_blank()`. Use
  `Dataset::create_layer(Default::default())` instead.

  - <https://github.com/georust/gdal/pull/186>

- Wrapper functions for `OGR_F_GetFieldAs…` methods

  - <https://github.com/georust/gdal/pull/199>

- Wrapper functions for `OGR_L_SetAttributeFilter` and `OGR_L_SetSpatialFilterRect`

  - <https://github.com/georust/gdal/pull/200>

- Wrappers for `CPLSetThreadLocalConfigOption` and `CPLGetThreadLocalConfigOption`

  - <https://github.com/georust/gdal/pull/201>

- Wrappers for `VSIFileFromMemBuffer`, `VSIUnlink` and `VSIGetMemFileBuffer`

  - <https://github.com/georust/gdal/pull/203>

- Add `set_description` to the `Metadata` trait

  - <https://github.com/georust/gdal/pull/212>

- Wrappers for `GDALRasterizeGeometries` provided in a new `rasters::rasterize` function

  - <https://github.com/georust/gdal/pull/213>

- Added `set_error_handler` and `remove_error_handler` to the config module that wraps `CPLSetErrorHandlerEx`

  - <https://github.com/georust/gdal/pull/215>

- **Breaking**: Changed `Dataset::create_copy` to take a slice of `RasterCreationOption`s which was previously not included.

  - <https://github.com/georust/gdal/pull/220>

  Before:

  ```rust
  dataset.create_copy(&driver, "output_file");
  ```

  After:

  ```rust
  dataset.create_copy(&driver, "output_file", &[]);
  ```

## 0.7.1

- fix docs.rs build for gdal-sys
  - <https://github.com/georust/gdal/pull/128>

## 0.6.0 - 0.7.0

- Dataset layer iteration and FieldValue types
  - https://github.com/georust/gdal/pull/126
- Fix i8 ptr instead of c_char ptr passed to OSRImportFromESRI()
  - <https://github.com/georust/gdal/pull/123>
- Rename spatial_reference to spatial_ref
  - <https://github.com/georust/gdal/pull/114>
- Replace get_extent force flag by get_extent and try_get_extent
  - <https://github.com/georust/gdal/pull/113>
- Add support for transactions on datasets
  - <https://github.com/georust/gdal/pull/109>
- Add feature_count{,\_force} and implement Iterator::size_hint
  - <https://github.com/georust/gdal/pull/108>
- Replace failure with thiserror
  - <https://github.com/georust/gdal/pull/103>
- Ability to read into preallocated slice for rasterband
  - <https://github.com/georust/gdal/pull/100>
- Datasets are Send (requires GDAL >= 2.3)
  - <https://github.com/georust/gdal/pull/99>
- User GDALOpenEx
  - <https://github.com/georust/gdal/pull/97>
- GDAL 2.0 conform structure / drop GDAL 1.x
  - <https://github.com/georust/gdal/pull/96>
- Inplace functions use mutable refs
  - <https://github.com/georust/gdal/pull/93>
- Detect GDAL version at build time / remove version features
  - <https://github.com/georust/gdal/pull/92>
- Add support for delaunay_triangulation and simplify functions
  - <https://github.com/georust/gdal/pull/91>
- Add support for 3d points
  - <https://github.com/georust/gdal/pull/90>
- Additional metadata retrieval options
  - <https://github.com/georust/gdal/pull/88>
- Support for GDAL 3 in CI
  - <https://github.com/georust/gdal/pull/86>
- Support for Integer64
  - <https://github.com/georust/gdal/pull/80>
- Geometry Intersection trait
  - <https://github.com/georust/gdal/pull/78>
- Rust 2018
  - <https://github.com/georust/gdal/pull/75>
- support for date and time fields
  - <https://github.com/georust/gdal/pull/72>
- Prebuild bindings
  - <https://github.com/georust/gdal/pull/69>
- Support for ndarray
  - <https://github.com/georust/gdal/pull/68>

## 0.5.0

- [Bump geo-types from 0.3 -> 0.4](https://github.com/georust/gdal/pull/71)
- [Allow reading block-size of Rasters](https://github.com/georust/gdal/pull/67)
- [Add prebuilt-bindings GDAL 2.3 and GDAL 2.4](https://github.com/georust/gdal/pull/69)
- [Make GdalType trait public](https://github.com/georust/gdal/pull/66)
- [RasterBand to Ndarray, with failure](https://github.com/georust/gdal/pull/68)

## 0.4.0

- [Migrate to the `geo-types` crate](https://github.com/georust/gdal/pull/60)
- [Replace `error-chain` with `failure`](https://github.com/georust/gdal/pull/58)
- [Use `bindgen` to generate the low-level bindings](https://github.com/georust/gdal/pull/55)

## 0.3.0

- [Add support for creating a SpatialRef from a esri "wkt" definition](https://github.com/georust/gdal/pull/37)
- [Travis now uses GDAL 2.x](https://github.com/georust/gdal/pull/36)
- [API extensions](https://github.com/georust/gdal/pull/35)
- [Extend the existing possibilities of writing ogr datasets](https://github.com/georust/gdal/pull/31)
- [Allow to transform ogr geometries to other SRS](https://github.com/georust/gdal/pull/29)
- [Move ffi into a seperate crate](https://github.com/georust/gdal/pull/26)
- [Added rasterband.rs and moved all band functions](https://github.com/georust/gdal/pull/24)

## 0.2.1

- [First version of metadata handling](https://github.com/georust/gdal/pull/21)<|MERGE_RESOLUTION|>--- conflicted
+++ resolved
@@ -10,15 +10,13 @@
 
   - <https://github.com/georust/gdal/pull/303>
 
-<<<<<<< HEAD
 - Added a more ergonomic means of accessing GDAL version properties
 
   - <https://github.com/georust/gdal/pull/305>
-=======
+
 - Provided access to `gdal-sys` discriminant values in `ResampleAlg` enum.
 
   - <https://github.com/georust/gdal/pull/309>
->>>>>>> 7536f194
 
 - **Breaking** `RasterBand::set_no_data_value` takes `Option<f64>` instead of `f64` so that no _no-data_ can be set.
   Also makes it symmetric with `RasterBand::no_data_value` which returns `Option<f64>`.
