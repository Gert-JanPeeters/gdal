# Changes

## Unreleased

- Add prebuild bindings for GDAL 3.5

  - <https://github.com/georust/gdal/pull/277>

- **Breaking**: Add `gdal::vector::OwnedLayer`, `gdal::vector::LayerAccess` and `gdal::vector::layer::OwnedFeatureIterator`. This requires importing `gdal::vector::LayerAccess` for using most vector layer methods.

  - https://github.com/georust/gdal/pull/238

- **Breaking**: `SpatialRef::from_c_obj` is now unsafe.

  - https://github.com/georust/gdal/pull/267

- **Breaking**: Rename `Driver::get` to `Driver::get_by_name`, add `Driver::get(usize)` and `Driver::count`

  - <https://github.com/georust/gdal/pull/251>

- Implemented wrapper for `OGR_L_SetFeature`

  - <https://github.com/georust/gdal/pull/264>

- Add `programs::raster::build_vrt`
- Add `GeoTransformEx` extension trait with `apply` and `invert`

  - <https://github.com/georust/gdal/pull/239>

- Add `gdal::vector::geometry_type_to_name` and `gdal::vector::field_type_to_name`

  - <https://github.com/georust/gdal/pull/250>
  - <https://github.com/georust/gdal/pull/258>

- Add `gdal::raster::rasterband::RasterBand::unit` as wrapper for `GDALGetRasterUnitType`

  - <https://github.com/georust/gdal/pull/271>

- Add `gdal::vsi::read_dir` function.

  - <https://github.com/georust/gdal/pull/257>

- Add a `ColorTable` struct and `RasterBand::color_table` method

  - <https://github.com/georust/gdal/pull/246>

- Add `GeometryRef<'a>` to reference owned nested geometry in a lifetime-safe way.

  - <https://github.com/georust/gdal/pull/274>

- Add support for MDArray API

  - <https://github.com/georust/gdal/pull/273>

- Add `gdal::srs::CoordTransform::transform_bounds` as wrapper for `OCTTransformBounds` for GDAL 3.4

  - <https://github.com/georust/gdal/pull/272>

- Add `Feature::set_field_*_list` functions for list field types

  - <https://github.com/georust/gdal/pull/278>

- Deprecate `Transaction::dataset` and `Transaction::dataset_mut`. Add `Deref` and `DerefMut` implementations instead.

  - <https://github.com/georust/gdal/pull/265>

- Remove `PartialEq` from `GdalError`

  - <https://github.com/georust/gdal/pull/286>

<<<<<<< HEAD
- Added program wrapper for `GDALMultiDimTranslate`

  - <https://github.com/georust/gdal/pull/289>
=======
- Allow reading `Dimension`s from `Group`s in multimensional `Dataset`s.

  - <https://github.com/georust/gdal/pull/291>
>>>>>>> 3392acaf

## 0.12

- Bump Rust edition to 2021

- Add prebuild bindings for GDAL 3.4

  - <https://github.com/georust/gdal/pull/231>

## 0.11

- Remove the `datetime` feature

  - <https://github.com/georust/gdal/pull/229>

- Add `cpl::CslStringList`

  - <https://github.com/georust/gdal/pull/223>

- Make `gdal::rasters::OptimizeMode` public

  - <https://github.com/georust/gdal/pull/224>

- Added `rename` and `delete` to `gdal::Driver`

  - <https://github.com/georust/gdal/pull/226>

- **Breaking**: File paths must now implement `AsRef<Path>`
  - <https://github.com/georust/gdal/pull/230>

## 0.8 - 0.10

- Update types to fix build on ppc64le.

  - <https://github.com/georust/gdal/pull/214/>

- Upgrade `semver` to 1.0 and trim gdal version output in `build.rs`.

  - <https://github.com/georust/gdal/pull/211/>

- **Breaking**: Make `set_attribute_filter` and `clear_attribute_filter` take `&mut self`

  - <https://github.com/georust/gdal/pull/209/>

- **Breaking**: Drop pre-build bindings for GDAL versions < 2.4. The bindgen feature can be used to generate bindings for older versions.
- Fix memory leaks reported by Valgrind. This required re-generation of the pre-build bindings.

  - <https://github.com/georust/gdal/pull/205>

- **Breaking**: Implement `TryFrom` instead of `From` to convert from gdal geometries to `geo-types`. This avoids a possible panic on unsupported geometries and returns an error instead.
- Add `Feature::c_feature` that returns the OGR feature handle.
  - <https://github.com/georust/gdal/pull/192>
- Add wrapper for `OGR_G_Buffer`.
- Add support for raster dataset creation options. A new struct (`RasterCreationOption`) and function (`driver.create_with_band_type_with_options()`) are now available for this.

  - <https://github.com/georust/gdal/pull/193>

```rust
let driver = Driver::get_by_name("GTiff").unwrap();
let options = &[
    RasterCreationOption {
        key: "COMPRESS",
        value: "LZW",
    },
    RasterCreationOption {
        key: "TILED",
        value: "YES",
    },
];
let mut dataset = driver
    .create_with_band_type_with_options::<u8>("testing.tif", 2048, 2048, 1, options)
    .unwrap();
```

- **Breaking**: Add support to select a resampling algorithm when reading a raster

  - <https://github.com/georust/gdal/pull/141>

  Now, it is necessary to provide a `Option<ResampleAlg>` when reading a raster.
  If `None`, it uses `ResampleAlg::NearestNeighbour` which was the
  default behavior.

- **Breaking**: Make `Layer::features` iterator reset to
  beginning, and borrow mutably.

  - closes <https://github.com/georust/gdal/issues/159>

- **Breaking**: [Enforce borrow
  semantics](https://github.com/georust/gdal/pull/161) on
  methods of `Dataset`, `RasterBand`, and `Layer`.

  1. Methods that do not modify the underlying structure take `&self`.
  1. Methods that modify the underlying structure take `&mut self`.

  ```rust
  let ds = Dataset::open(...);

  // ds need not be mutable to open layer
  let mut band = ds.rasterband(1)?;

  // band needs to be mutable to set no-data value
  band.set_no_data_value(0.0)?;
  ```

- **Breaking**: Upgrade to `ndarray 0.15`
  - <https://github.com/georust/gdal/pull/175>
- Implement wrapper for `OGR_L_TestCapability`

  - <https://github.com/georust/gdal/pull/160>

- **Breaking**: Use `DatasetOptions` to pass as `Dataset::open_ex` parameters and
  add support for extended open flags.

  ```rust
      use gdal::{ Dataset, DatasetOptions }

      let dataset = Dataset::open_ex(
          "roads.geojson",
          DatasetOptions {
              open_flags: GdalOpenFlags::GDAL_OF_UPDATE|GdalOpenFlags::GDAL_OF_VECTOR,
              ..DatasetOptions::default()
          }
      )
      .unwrap();
  ```

  `GDALAccess` values are supported using [`From`] implementation

  ```rust
      Dataset::open_ex(
          "roads.geojson",
          DatasetOptions {
              open_flags: GDALAccess::GA_Update.into(),
              ..DatasetOptions::default()
          },
      )
      .unwrap();
  ```

- Add more functions to SpatialRef implementation
  - <https://github.com/georust/gdal/pull/145>
- **Breaking**: Change `Feature::field` return type from
  `Result<FieldValue>` to `Result<Option<FieldValue>>`. Fields
  can be null. Before this change, if a field was null, the value
  returned was the default value for the underlying type.
  However, this made it impossible to distinguish between null
  fields and legitimate values which happen to be default value,
  for example, an Integer field that is absent (null) from a 0,
  which can be a valid value. After this change, if a field is
  null, `None` is returned, rather than the default value.

  If you happened to rely on this behavior, you can fix your code
  by explicitly choosing a default value when the field is null.
  For example, if you had this before:

  ```rust
  let str_var = feature.field("string_field")?
      .into_string()
      .unwrap();
  ```

  You could maintain the old behavior with:

  ```rust
  use gdal::vector::FieldValue;

  let str_var = feature.field("string_field")?
      .unwrap_or(FieldValue::StringValue("".into()))
      .into_string()
      .unwrap();
  ```

  - <https://github.com/georust/gdal/pull/134>

- Fixed potential race condition wrt. GDAL driver initialization
  - <https://github.com/georust/gdal/pull/166>
- Add basic support to read overviews
- Added a `Dataset::build_overviews` method
  - <https://github.com/georust/gdal/pull/164>
- BREAKING: update geo-types to 0.7.0. geo-types Coordinate<T> now implement `Debug`
  - <https://github.com/georust/gdal/pull/146>
- Deprecated `SpatialRef::get_axis_mapping_strategy` - migrate to
  `SpatialRef::axis_mapping_strategy` instead.
- Add support for reading and setting rasterband colour interpretations
  - <https://github.com/georust/gdal/pull/144>
- Add `Geometry::from_wkb` and `Geometry::wkb` functions to convert from/to
  Well-Known Binary
  - <https://github.com/georust/gdal/pull/173>
- Fixed memory leak in `Geometry::from_wkt`

  - <https://github.com/georust/gdal/pull/172>

- **Breaking**: Changed `Dataset::create_layer` to take a new `LayerOptions`
  struct instead of separate arguments.

  Before:

  ```rust
  ds.create_layer("roads", None, wkbLineString)
  ```

  After (all fields have usable default values):

  ```rust
  use gdal::LayerOptions;
  ds.create_layer(LayerOptions {
    name: "roads",
    ty: wkbLineString,
    ..Default::default()
  });
  ```

  This change also removed `Dataset::create_layer_blank()`. Use
  `Dataset::create_layer(Default::default())` instead.

  - <https://github.com/georust/gdal/pull/186>

- Wrapper functions for `OGR_F_GetFieldAs…` methods

  - <https://github.com/georust/gdal/pull/199>

- Wrapper functions for `OGR_L_SetAttributeFilter` and `OGR_L_SetSpatialFilterRect`

  - <https://github.com/georust/gdal/pull/200>

- Wrappers for `CPLSetThreadLocalConfigOption` and `CPLGetThreadLocalConfigOption`

  - <https://github.com/georust/gdal/pull/201>

- Wrappers for `VSIFileFromMemBuffer`, `VSIUnlink` and `VSIGetMemFileBuffer`

  - <https://github.com/georust/gdal/pull/203>

- Add `set_description` to the `Metadata` trait

  - <https://github.com/georust/gdal/pull/212>

- Wrappers for `GDALRasterizeGeometries` provided in a new `rasters::rasterize` function

  - <https://github.com/georust/gdal/pull/213>

- Added `set_error_handler` and `remove_error_handler` to the config module that wraps `CPLSetErrorHandlerEx`

  - <https://github.com/georust/gdal/pull/215>

- **Breaking**: Changed `Dataset::create_copy` to take a slice of `RasterCreationOption`s which was previously not included.

  - <https://github.com/georust/gdal/pull/220>

  Before:

  ```rust
  dataset.create_copy(&driver, "output_file");
  ```

  After:

  ```rust
  dataset.create_copy(&driver, "output_file", &[]);
  ```

## 0.7.1

- fix docs.rs build for gdal-sys
  - <https://github.com/georust/gdal/pull/128>

## 0.6.0 - 0.7.0

- Dataset layer iteration and FieldValue types
  - https://github.com/georust/gdal/pull/126
- Fix i8 ptr instead of c_char ptr passed to OSRImportFromESRI()
  - <https://github.com/georust/gdal/pull/123>
- Rename spatial_reference to spatial_ref
  - <https://github.com/georust/gdal/pull/114>
- Replace get_extent force flag by get_extent and try_get_extent
  - <https://github.com/georust/gdal/pull/113>
- Add support for transactions on datasets
  - <https://github.com/georust/gdal/pull/109>
- Add feature_count{,\_force} and implement Iterator::size_hint
  - <https://github.com/georust/gdal/pull/108>
- Replace failure with thiserror
  - <https://github.com/georust/gdal/pull/103>
- Ability to read into preallocated slice for rasterband
  - <https://github.com/georust/gdal/pull/100>
- Datasets are Send (requires GDAL >= 2.3)
  - <https://github.com/georust/gdal/pull/99>
- User GDALOpenEx
  - <https://github.com/georust/gdal/pull/97>
- GDAL 2.0 conform structure / drop GDAL 1.x
  - <https://github.com/georust/gdal/pull/96>
- Inplace functions use mutable refs
  - <https://github.com/georust/gdal/pull/93>
- Detect GDAL version at build time / remove version features
  - <https://github.com/georust/gdal/pull/92>
- Add support for delaunay_triangulation and simplify functions
  - <https://github.com/georust/gdal/pull/91>
- Add support for 3d points
  - <https://github.com/georust/gdal/pull/90>
- Additional metadata retrieval options
  - <https://github.com/georust/gdal/pull/88>
- Support for GDAL 3 in CI
  - <https://github.com/georust/gdal/pull/86>
- Support for Integer64
  - <https://github.com/georust/gdal/pull/80>
- Geometry Intersection trait
  - <https://github.com/georust/gdal/pull/78>
- Rust 2018
  - <https://github.com/georust/gdal/pull/75>
- support for date and time fields
  - <https://github.com/georust/gdal/pull/72>
- Prebuild bindings
  - <https://github.com/georust/gdal/pull/69>
- Support for ndarray
  - <https://github.com/georust/gdal/pull/68>

## 0.5.0

- [Bump geo-types from 0.3 -> 0.4](https://github.com/georust/gdal/pull/71)
- [Allow reading block-size of Rasters](https://github.com/georust/gdal/pull/67)
- [Add prebuilt-bindings GDAL 2.3 and GDAL 2.4](https://github.com/georust/gdal/pull/69)
- [Make GdalType trait public](https://github.com/georust/gdal/pull/66)
- [RasterBand to Ndarray, with failure](https://github.com/georust/gdal/pull/68)

## 0.4.0

- [Migrate to the `geo-types` crate](https://github.com/georust/gdal/pull/60)
- [Replace `error-chain` with `failure`](https://github.com/georust/gdal/pull/58)
- [Use `bindgen` to generate the low-level bindings](https://github.com/georust/gdal/pull/55)

## 0.3.0

- [Add support for creating a SpatialRef from a esri "wkt" definition](https://github.com/georust/gdal/pull/37)
- [Travis now uses GDAL 2.x](https://github.com/georust/gdal/pull/36)
- [API extensions](https://github.com/georust/gdal/pull/35)
- [Extend the existing possibilities of writing ogr datasets](https://github.com/georust/gdal/pull/31)
- [Allow to transform ogr geometries to other SRS](https://github.com/georust/gdal/pull/29)
- [Move ffi into a seperate crate](https://github.com/georust/gdal/pull/26)
- [Added rasterband.rs and moved all band functions](https://github.com/georust/gdal/pull/24)

## 0.2.1

- [First version of metadata handling](https://github.com/georust/gdal/pull/21)<|MERGE_RESOLUTION|>--- conflicted
+++ resolved
@@ -68,15 +68,13 @@
 
   - <https://github.com/georust/gdal/pull/286>
 
-<<<<<<< HEAD
+- Allow reading `Dimension`s from `Group`s in multimensional `Dataset`s.
+
+  - <https://github.com/georust/gdal/pull/291>
+
 - Added program wrapper for `GDALMultiDimTranslate`
 
   - <https://github.com/georust/gdal/pull/289>
-=======
-- Allow reading `Dimension`s from `Group`s in multimensional `Dataset`s.
-
-  - <https://github.com/georust/gdal/pull/291>
->>>>>>> 3392acaf
 
 ## 0.12
 
