--- conflicted
+++ resolved
@@ -1,11 +1,7 @@
 #![crate_name = "gdal"]
 #![crate_type = "lib"]
-<<<<<<< HEAD
-=======
 // Enable `doc_cfg` features when `docsrs` is defined by docs.rs config
 #![cfg_attr(docsrs, feature(doc_cfg))]
-#![doc = include_str!("../README.md")]
->>>>>>> 7d3dfede
 
 //! # GDAL
 //! [GDAL](http://gdal.org/) is a translator and processing library for various raster and vector geospatial data formats.
