--- conflicted
+++ resolved
@@ -7,28 +7,16 @@
     CPLErr, CSLDestroy, GDALAttributeGetDataType, GDALAttributeGetDimensionsSize, GDALAttributeH,
     GDALAttributeReadAsDouble, GDALAttributeReadAsDoubleArray, GDALAttributeReadAsInt,
     GDALAttributeReadAsIntArray, GDALAttributeReadAsString, GDALAttributeReadAsStringArray,
-<<<<<<< HEAD
     GDALAttributeRelease, GDALDataType, GDALDatasetH, GDALDimensionGetIndexingVariable,
     GDALDimensionGetName, GDALDimensionGetSize, GDALDimensionHS, GDALDimensionRelease,
-    GDALExtendedDataTypeClass, GDALExtendedDataTypeGetClass,
-    GDALExtendedDataTypeGetNumericDataType, GDALExtendedDataTypeH, GDALExtendedDataTypeRelease,
-    GDALGroupGetAttribute, GDALGroupGetGroupNames, GDALGroupGetMDArrayNames, GDALGroupGetName,
-    GDALGroupH, GDALGroupOpenGroup, GDALGroupOpenMDArray, GDALGroupRelease,
-    GDALMDArrayGetAttribute, GDALMDArrayGetDataType, GDALMDArrayGetDimensionCount,
-    GDALMDArrayGetDimensions, GDALMDArrayGetNoDataValueAsDouble, GDALMDArrayGetSpatialRef,
-    GDALMDArrayGetStatistics, GDALMDArrayGetTotalElementsCount, GDALMDArrayGetUnit, GDALMDArrayH,
-=======
-    GDALAttributeRelease, GDALDataType, GDALDimensionGetIndexingVariable, GDALDimensionGetName,
-    GDALDimensionGetSize, GDALDimensionHS, GDALDimensionRelease, GDALExtendedDataTypeClass,
-    GDALExtendedDataTypeGetClass, GDALExtendedDataTypeGetName,
+    GDALExtendedDataTypeClass, GDALExtendedDataTypeGetClass, GDALExtendedDataTypeGetName,
     GDALExtendedDataTypeGetNumericDataType, GDALExtendedDataTypeH, GDALExtendedDataTypeRelease,
     GDALGroupGetAttribute, GDALGroupGetDimensions, GDALGroupGetGroupNames,
     GDALGroupGetMDArrayNames, GDALGroupGetName, GDALGroupH, GDALGroupOpenGroup,
     GDALGroupOpenMDArray, GDALGroupRelease, GDALMDArrayGetAttribute, GDALMDArrayGetDataType,
     GDALMDArrayGetDimensionCount, GDALMDArrayGetDimensions, GDALMDArrayGetNoDataValueAsDouble,
-    GDALMDArrayGetSpatialRef, GDALMDArrayGetTotalElementsCount, GDALMDArrayGetUnit, GDALMDArrayH,
->>>>>>> 2a29d921
-    GDALMDArrayRelease, OSRDestroySpatialReference, VSIFree,
+    GDALMDArrayGetSpatialRef, GDALMDArrayGetStatistics, GDALMDArrayGetTotalElementsCount,
+    GDALMDArrayGetUnit, GDALMDArrayH, GDALMDArrayRelease, OSRDestroySpatialReference, VSIFree,
 };
 use libc::c_void;
 use std::ffi::CString;
@@ -93,7 +81,10 @@
     ) -> Self {
         Self {
             c_mdarray,
-            c_dataset: _dimension._md_array.c_dataset,
+            c_dataset: match _dimension._parent {
+                GroupOrArray::Group { _group } => _group._dataset.c_dataset(),
+                GroupOrArray::MDArray { _md_array } => _md_array.c_dataset,
+            },
             _parent: GroupOrDimension::Dimension { _dimension },
         }
     }
