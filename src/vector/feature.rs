--- conflicted
+++ resolved
@@ -7,11 +7,7 @@
 use std::ffi::{CString, NulError};
 use std::ptr;
 
-<<<<<<< HEAD
-use chrono::{DateTime, Datelike, FixedOffset, NaiveDate, TimeZone, Timelike};
-=======
 use chrono::{DateTime, Datelike, FixedOffset, LocalResult, NaiveDate, TimeZone, Timelike};
->>>>>>> f463ba65
 
 use crate::errors::*;
 use std::slice;
@@ -433,19 +429,6 @@
             (tzflag as i32 - 100) * 15 * 60
         };
         let rv = FixedOffset::east_opt(tzoffset_secs)
-<<<<<<< HEAD
-            .ok_or_else(|| GdalError::BadArgument("Invalid offset".to_string()))?;
-        rv.with_ymd_and_hms(
-            year as i32,
-            month as u32,
-            day as u32,
-            hour as u32,
-            minute as u32,
-            second as u32,
-        )
-        .single()
-        .ok_or_else(|| GdalError::BadArgument("Invalid datetime".to_string()))
-=======
             .ok_or_else(|| GdalError::DateError(tzoffset_secs.to_string()))?
             .with_ymd_and_hms(
                 year as i32,
@@ -464,7 +447,6 @@
                 GdalError::DateError(format!("ambiguous date conversion; either '{d1}' or '{d2}'"))
             )
         }
->>>>>>> f463ba65
     }
 
     /// Get the field's geometry.
@@ -647,15 +629,7 @@
             FieldValue::RealValue(value) => self.set_field_double(field_name, *value),
             FieldValue::RealListValue(value) => self.set_field_double_list(field_name, value),
             FieldValue::DateValue(value) => {
-<<<<<<< HEAD
-                let naive_datetime = value
-                    .and_hms_opt(0, 0, 0)
-                    .ok_or_else(|| GdalError::BadArgument("Bad datetime".to_string()))?;
-                self.set_field_datetime(
-                    field_name,
-                    DateTime::from_local(naive_datetime, FixedOffset::east_opt(0).unwrap()),
-                )
-=======
+
                 let dv = value
                     .and_hms_opt(0, 0, 0)
                     .ok_or_else(|| GdalError::DateError("offset to midnight".into()))?;
@@ -665,7 +639,6 @@
                         .ok_or_else(|| GdalError::DateError("utc offset".into()))?,
                 );
                 self.set_field_datetime(field_name, dt)
->>>>>>> f463ba65
             }
             FieldValue::DateTimeValue(value) => self.set_field_datetime(field_name, *value),
         }
@@ -799,11 +772,7 @@
         }
     }
 
-<<<<<<< HEAD
-    /// Interpret the value as `Date`. Returns `None` if the value is something else.
-=======
     /// Interpret the value as `NaiveDate`. Returns `None` if the value is something else.
->>>>>>> f463ba65
     pub fn into_date(self) -> Option<NaiveDate> {
         match self {
             FieldValue::DateValue(rv) => Some(rv),
